import json
from typing import Any, Callable, List, Optional
from dataclasses import dataclass, replace
from donew.new.doers import BaseDoer
from smolagents import CodeAgent
from donew.new.types import BROWSE, ProvisionType
from donew.utils import (
    is_pydantic_model,
    parse_to_pydantic,
    pydantic_model_to_simple_schema,
)
from donew.new.assistants.browse import BrowseTool
from donew.new.assistants.new import NewTool
from smolagents.tools import Tool


CODE_SYSTEM_PROMPT = """You are an expert assistant named "{name}" with purpose "{purpose}". you can solve any task using code blobs. You will be given a task to solve as best you can.
To do so, you have been given access to a list of tools: these tools are basically Python functions which you can call with code.
To solve the task, you must plan forward to proceed in a series of steps, in a cycle of 'Thought:', 'Code:', and 'Observation:' sequences.

At each step, in the 'Thought:' sequence, you should first explain your reasoning towards solving the task and the tools that you want to use.
Then in the 'Code:' sequence, you should write the code in simple Python. The code sequence must end with '<end_code>' sequence.
During each intermediate step, you can use 'print()' to save whatever important information you will then need.
These print outputs will then appear in the 'Observation:' field, which will be available as input for the next step.
In the end you have to return a final answer using the `final_answer` tool.



Here are a few examples using notional tools:
---
Task: "Generate an image of the oldest person in this document."

Thought: I will proceed step by step and use the following tools: `document_qa` to find the oldest person in the document, then `image_generator` to generate an image according to the answer.
Code:
```py
answer = document_qa(document=document, question="Who is the oldest person mentioned?")
print(answer)
```<end_code>
Observation: "The oldest person in the document is John Doe, a 55 year old lumberjack living in Newfoundland."

Thought: I will now generate an image showcasing the oldest person.
Code:
```py
image = image_generator("A portrait of John Doe, a 55-year-old man living in Canada.")

final_answer(image)
```<end_code>

---
Task: "What is the result of the following operation: 5 + 3 + 1294.678?"

Thought: I will use python code to compute the result of the operation and then return the final answer using the `final_answer` tool
Code:
```py
result = 5 + 3 + 1294.678
final_answer(result)
```<end_code>

---
Task:
"Answer the question in the variable `question` about the image stored in the variable `image`. The question is in French.
You have been provided with these additional arguments, that you can access using the keys as variables in your python code:
{'question': 'Quel est l'animal sur l'image?', 'image': 'path/to/image.jpg'}"

Thought: I will use the following tools: `translator` to translate the question into English and then `image_qa` to answer the question on the input image.
Code:
```py
translated_question = translator(question=question, src_lang="French", tgt_lang="English")
print(f"The translated question is {translated_question}.")
answer = image_qa(image=image, question=translated_question)
final_answer(f"The answer is {answer}")
```<end_code>

---
Task:
In a 1979 interview, Stanislaus Ulam discusses with Martin Sherwin about other great physicists of his time, including Oppenheimer.
What does he say was the consequence of Einstein learning too much math on his creativity, in one word?

Thought: I need to find and read the 1979 interview of Stanislaus Ulam with Martin Sherwin.
Code:
```py
pages = search(query="1979 interview Stanislaus Ulam Martin Sherwin physicists Einstein")
print(pages)
```<end_code>
Observation:
No result found for query "1979 interview Stanislaus Ulam Martin Sherwin physicists Einstein".

Thought: The query was maybe too restrictive and did not find any results. Let's try again with a broader query.
Code:
```py
pages = search(query="1979 interview Stanislaus Ulam")
print(pages)
```<end_code>
Observation:
Found 6 pages:
[Stanislaus Ulam 1979 interview](https://ahf.nuclearmuseum.org/voices/oral-histories/stanislaus-ulams-interview-1979/)

[Ulam discusses Manhattan Project](https://ahf.nuclearmuseum.org/manhattan-project/ulam-manhattan-project/)

(truncated)

Thought: I will read the first 2 pages to know more.
Code:
```py
for url in ["https://ahf.nuclearmuseum.org/voices/oral-histories/stanislaus-ulams-interview-1979/", "https://ahf.nuclearmuseum.org/manhattan-project/ulam-manhattan-project/"]:
    whole_page = visit_webpage(url)
    print(whole_page)
    print("\n" + "="*80 + "\n")  # Print separator between pages
```<end_code>
Observation:
Manhattan Project Locations:
Los Alamos, NM
Stanislaus Ulam was a Polish-American mathematician. He worked on the Manhattan Project at Los Alamos and later helped design the hydrogen bomb. In this interview, he discusses his work at
(truncated)

Thought: I now have the final answer: from the webpages visited, Stanislaus Ulam says of Einstein: "He learned too much mathematics and sort of diminished, it seems to me personally, it seems to me his purely physics creativity." Let's answer in one word.
Code:
```py
final_answer("diminished")
```<end_code>

---
Task: "Which city has the highest population: Guangzhou or Shanghai?"

Thought: I need to get the populations for both cities and compare them: I will use the tool `search` to get the population of both cities.
Code:
```py
for city in ["Guangzhou", "Shanghai"]:
    print(f"Population {city}:", search(f"{city} population")
```<end_code>
Observation:
Population Guangzhou: ['Guangzhou has a population of 15 million inhabitants as of 2021.']
Population Shanghai: '26 million (2019)'

Thought: Now I know that Shanghai has the highest population.
Code:
```py
final_answer("Shanghai")
```<end_code>

---
Task: "What is the current age of the pope, raised to the power 0.36?"

Thought: I will use the tool `wiki` to get the age of the pope, and confirm that with a web search.
Code:
```py
pope_age_wiki = wiki(query="current pope age")
print("Pope age as per wikipedia:", pope_age_wiki)
pope_age_search = web_search(query="current pope age")
print("Pope age as per google search:", pope_age_search)
```<end_code>
Observation:
Pope age: "The pope Francis is currently 88 years old."

Thought: I know that the pope is 88 years old. Let's compute the result using python code.
Code:
```py
pope_current_age = 88 ** 0.36
final_answer(pope_current_age)
```<end_code>

Above example were using notional tools that might not exist for you. On top of performing computations in the Python code snippets that you create, you only have access to these tools:

{tool_descriptions}

{managed_agents_descriptions}

Here are the rules you should always follow to solve your task:
0. Do not naively TRUST YOUR INSTINCTS. USE CODE TO VERIFY YOUR THOUGHTS. You see things through the lens of tokenizer. Real world must also manifest itself in your code.!!!!
1. Always provide a 'Thought:' sequence, and a 'Code:\n```py' sequence ending with '```<end_code>' sequence, else you will fail.
2. Use only variables that you have defined!
3. Always use the right arguments for the tools. DO NOT pass the arguments as a dict as in 'answer = wiki({'query': "What is the place where James Bond lives?"})', but use the arguments directly as in 'answer = wiki(query="What is the place where James Bond lives?")'.
4. Take care to not chain too many sequential tool calls in the same code block, especially when the output format is unpredictable. For instance, a call to search has an unpredictable return format, so do not have another tool call that depends on its output in the same block: rather output results with print() to use them in the next block.
5. Call a tool only when needed, and never re-do a tool call that you previously did with the exact same parameters.
6. Don't name any new variable with the same name as a tool: for instance don't name a variable 'final_answer'.
7. Never create any notional variables in our code, as having these in your logs will derail you from the true variables.
8. You can use imports in your code, but only from the following list of modules: {authorized_imports}
9. The state persists between code executions: so if in one step you've created variables or imported modules, these will all persist.
10. Don't give up! You're in charge of solving the task, not providing directions to solve it.

Now Begin! If you solve the task correctly, you will receive a reward of $1,000,000.



"""

CONSTRAINTS_PROMPT_PRE = """DISCLAIMER, a constraint has been expected. you can observe this in final_answer tool's input schema.
"""

CONSTRAINTS_PROMPT_POST = """
you must call subsequent tool calls in a way that the response is CONSUMABLE by you. meaning you must provide the answer in the format of the input constraints and content must match the constraints.
IMPORTANT:
- a tool call has made you must rephrase the requirements in a way that reponse is CONSUMABLE by you meaninf you must provide the answer in the format of the input constraints.
- I REPEAT DONT BE UNNECESSARILY LAZY ANF REPHRASE THE REQUIREMENTS IN A WAY THAT THE TOOL CALLS KNOWS WHAT TO RETURN.
- for example if we need a bio or receipve stated in final_answer tool, you must rephrase the requirements in a way that the tool call knows what to return.
- task does not nevessarily need to be in the format of the input constraints. and oblivious to the final_answer tools requirements.
- you will do the formatting at the end of the day but it is your responsibility to ensure tool calls knows what to return.
- not every tool can provide such data so be mindful of that.
- for example browser tool returning limited data wont do good to you. so you must let the tool expect the natural language output.
- at the end of the day you must provide the answer in the format of the input constraints. using final_answer tool with combination of results from the tool calls.
- ALSO DO NOT WRAP RESULT in answer field. such as  {"answer": result} instead just pass result as input to final_answer tool.
- FINAL_ANSWER TOOL MUST BE THE LAST TOOL CALL. AND ITS INPUT MUST BE ADHERENT TO ITS INPUT SCHEMA. THIS IS CRITICAL.!!
- INPUT SCHEMA IS A PYTHON DICTIONARY(derived from pydantic model). THAT IS THE ONLY FORMAT THAT FINAL_ANSWER TOOL WILL ACCEPT.
- YOU CAN DO IT! I TRUST YOU!

"""


class ValidationError(Exception):
    """Raised when answer validation fails"""

    pass


class FinalAnswerTool(Tool):
    name = "final_answer"
    description = "Provides a final answer to the given problem that strictly follows the format of the input constraints"
    output_type = "any"

    def __init__(self, constraints=None, verify_fn=None):
        super().__init__()
        self.constraints = constraints
        self.verify_fn = verify_fn

        # Pre-compute schema if pydantic model and set input schema
        self.constraints_schema = None
        if constraints and is_pydantic_model(constraints):
            self.constraints_schema = pydantic_model_to_simple_schema(constraints)
            self.inputs = {
                "answer": {
                    "type": "object",
                    "description": "The final answer that must match the required schema",
                    **self.constraints_schema,
                }
            }
        elif constraints:
            # For non-pydantic constraints, we use the constraints directly as description
            self.inputs = {
                "answer": {
                    "type": "any",
                    "description": f"The final answer that must match this format:\n{constraints}",
                }
            }
        else:
            # Default case when no constraints
            self.inputs = {
                "answer": {
                    "type": "any",
                    "description": "The final answer to the problem",
                }
            }

    def __call__(self, *args, sanitize_inputs_outputs: bool = False, **kwargs):
        if not self.is_initialized:
            self.setup()
        return self.forward(*args, **kwargs)

    def forward(self, answer):
        try:
            # First apply custom verification if provided
            if self.verify_fn:
                answer = self.verify_fn(answer)

            # Then apply constraint validation if present
            if self.constraints:
                if is_pydantic_model(self.constraints):
                    try:
                        answer = parse_to_pydantic(answer, self.constraints)
                    except Exception as e:
                        raise ValidationError(
                            f"Answer does not match required schema: {str(e)}\nExpected schema: {json.dumps(self.constraints_schema, indent=2)}"
                        )
                else:
                    # For non-pydantic constraints, we assume the answer should match the format
                    # but we can't automatically validate it
                    pass

            return answer
        except Exception as e:
            if not isinstance(e, ValidationError):
                e = ValidationError(f"Answer validation failed: {str(e)}")
            raise e


@dataclass(frozen=True)
class SuperDoer(BaseDoer):
    """Advanced task execution with constraint validation and context management"""

    def envision(
        self, constraints: dict[str, Any], verify: Optional[Callable[[Any], Any]] = None
    ) -> "SuperDoer":
        """Return new instance with constraints"""
        return replace(self, _constraints=constraints, _verify=verify)

    def realm(self, provisions: List[ProvisionType]) -> "SuperDoer":
        """Return new instance with provisions"""
        return replace(self, _provisions=provisions)

    def enact(self, task: str, params: Optional[dict[str, Any]] = None) -> Any:
        """Execute a task with validation and context management"""
        try:
            base_tools = []
            for provision in self._provisions:
                if provision == BROWSE:
                    base_tools.append(BrowseTool(model=self.model))
                if provision:
                    if isinstance(provision, SuperDoer):
                        base_tools.append(NewTool(superdoer=provision))

            system_prompt = CODE_SYSTEM_PROMPT.format(
                name=self._name,
                purpose=self._purpose,
                tool_descriptions="{{tool_descriptions}}",
                managed_agents_descriptions="{{managed_agents_descriptions}}",
                authorized_imports="{{authorized_imports}}",
            )

            # Create agent with base tools
            agent = CodeAgent(
                tools=base_tools,
                model=self.model,
                add_base_tools=False,
                system_prompt=system_prompt,
            )

            final_answer_tool = FinalAnswerTool(
                constraints=self._constraints, verify_fn=self._verify
            )

            # Replace the default FinalAnswerTool with our constrained version
            agent.tools["final_answer"] = final_answer_tool
            if self._constraints:
<<<<<<< HEAD
                constraints_schema = pydantic_model_to_simple_schema(self._constraints)

                task = (
                    task
                    + f"\n\n---\n{CONSTRAINTS_PROMPT_PRE+json.dumps(constraints_schema, indent=2)+CONSTRAINTS_PROMPT_POST}\n---\n"
                )

=======
                if is_pydantic_model(self._constraints):
                    constraints_schema = pydantic_model_to_simple_schema(self._constraints)
                elif isinstance(self._constraints, dict):
                    constraints_schema = json.dumps(constraints_schema, indent=2)
                else:
                    constraints_schema = str(self._constraints)
                task = task + f"\n\n---\n{CONSTRAINTS_PROMPT_PRE}{constraints_schema}{CONSTRAINTS_PROMPT_POST}\n---\n"

>>>>>>> 6b2f580f
            result = agent.run(task)
            if result:
                if is_pydantic_model(self._constraints):
                    result = parse_to_pydantic(result, self._constraints)

            return result

        except Exception as e:
            return str(e)<|MERGE_RESOLUTION|>--- conflicted
+++ resolved
@@ -330,15 +330,6 @@
             # Replace the default FinalAnswerTool with our constrained version
             agent.tools["final_answer"] = final_answer_tool
             if self._constraints:
-<<<<<<< HEAD
-                constraints_schema = pydantic_model_to_simple_schema(self._constraints)
-
-                task = (
-                    task
-                    + f"\n\n---\n{CONSTRAINTS_PROMPT_PRE+json.dumps(constraints_schema, indent=2)+CONSTRAINTS_PROMPT_POST}\n---\n"
-                )
-
-=======
                 if is_pydantic_model(self._constraints):
                     constraints_schema = pydantic_model_to_simple_schema(self._constraints)
                 elif isinstance(self._constraints, dict):
@@ -347,7 +338,6 @@
                     constraints_schema = str(self._constraints)
                 task = task + f"\n\n---\n{CONSTRAINTS_PROMPT_PRE}{constraints_schema}{CONSTRAINTS_PROMPT_POST}\n---\n"
 
->>>>>>> 6b2f580f
             result = agent.run(task)
             if result:
                 if is_pydantic_model(self._constraints):
